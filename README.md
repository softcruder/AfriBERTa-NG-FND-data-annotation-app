# Data annotation app

[![Deployed on Vercel](https://img.shields.io/badge/Deployed%20on-Vercel-black?style=for-the-badge&logo=vercel)](https://vercel.com/softcruders-projects/v0-data-annotation-app)

## Overview

<<<<<<< HEAD

## Security & Access Control

### Admin Authorization
This application implements role-based access control with specific restrictions for Google Drive configuration:

- **Admin Users**: Only users with admin email addresses can access Google Drive files for configuration purposes
- **Drive Configuration**: The `/api/drive/files` endpoint is restricted to admin users only
- **Data Access**: Regular annotators can still access CSV data from files pre-configured by admins
- **Admin Emails**: `oladipona17@gmail.com`, `nasirullah.m1901406@st.futminna.edu.ng`

### Data Source Requirement
All sheets and CSV files used as databases must be stored in admin Google Drive accounts to ensure proper access control and data governance.

=======
>>>>>>> ce83c152
## Deployment

Your project is live at:

**[https://vercel.com/softcruders-projects/v0-data-annotation-app](https://vercel.com/softcruders-projects/v0-data-annotation-app)**

## Build your app

## How It Works<|MERGE_RESOLUTION|>--- conflicted
+++ resolved
@@ -4,23 +4,6 @@
 
 ## Overview
 
-<<<<<<< HEAD
-
-## Security & Access Control
-
-### Admin Authorization
-This application implements role-based access control with specific restrictions for Google Drive configuration:
-
-- **Admin Users**: Only users with admin email addresses can access Google Drive files for configuration purposes
-- **Drive Configuration**: The `/api/drive/files` endpoint is restricted to admin users only
-- **Data Access**: Regular annotators can still access CSV data from files pre-configured by admins
-- **Admin Emails**: `oladipona17@gmail.com`, `nasirullah.m1901406@st.futminna.edu.ng`
-
-### Data Source Requirement
-All sheets and CSV files used as databases must be stored in admin Google Drive accounts to ensure proper access control and data governance.
-
-=======
->>>>>>> ce83c152
 ## Deployment
 
 Your project is live at:
