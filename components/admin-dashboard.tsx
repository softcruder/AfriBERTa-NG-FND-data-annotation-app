"use client"

import { useState, useEffect } from "react"
import type { User } from "@/lib/auth"
import { Card, CardContent, CardHeader, CardTitle } from "@/components/ui/card"
import { Button } from "@/components/ui/button"
import { Avatar, AvatarFallback, AvatarImage } from "@/components/ui/avatar"
import { Tabs, TabsContent, TabsList, TabsTrigger } from "@/components/ui/tabs"
import { Users, FileText, DollarSign, Download, Settings, Activity } from "lucide-react"
import { AnnotatorManagement } from "@/components/annotator-management"
import { DataConfiguration } from "@/components/data-configuration"
import { AnnotationMonitoring } from "@/components/annotation-monitoring"
import { PaymentOverview } from "@/components/payment-overview"
import { LogoutButton } from "@/components/logout-button"
import { useToast } from "@/hooks/use-toast"

interface AdminDashboardProps {
  user: User
}

interface AdminStats {
  activeAnnotators: number
  totalAnnotations: number
  pendingPayments: number
  completionRate: number
}

export function AdminDashboard({ user }: AdminDashboardProps) {
  const [stats, setStats] = useState<AdminStats>({
    activeAnnotators: 0,
    totalAnnotations: 0,
    pendingPayments: 0,
    completionRate: 0,
  })
  const [isLoading, setIsLoading] = useState(true)
  const { toast } = useToast()

  useEffect(() => {
    loadAdminStats()
  }, [])

  const loadAdminStats = async () => {
    try {
      setIsLoading(true)

      // Load annotations data
      const spreadsheetId = localStorage.getItem("annotation_spreadsheet_id")
      if (spreadsheetId) {
        const [annotationsRes, paymentsRes] = await Promise.all([
          fetch(`/api/annotations?spreadsheetId=${spreadsheetId}`),
          fetch(`/api/payments?spreadsheetId=${spreadsheetId}`),
        ])

        if (annotationsRes.ok && paymentsRes.ok) {
          const { annotations } = await annotationsRes.json()
          const { payments } = await paymentsRes.json()

          // Calculate stats
          const today = new Date().toDateString()
          const activeToday = new Set(
            annotations
              .filter((a: any) => new Date(a.startTime).toDateString() === today)
              .map((a: any) => a.annotatorId),
          ).size

          const totalPayments = payments.reduce((sum: number, p: any) => sum + p.totalPayment, 0)

          setStats({
            activeAnnotators: activeToday,
            totalAnnotations: annotations.length,
            pendingPayments: totalPayments,
            completionRate: 0, // TODO: Calculate based on CSV total rows
          })
        }
      }
    } catch (error) {
      // console.error("Error loading admin stats:", error)
    } finally {
      setIsLoading(false)
    }
  }

  const handleExportData = async () => {
    try {
      const spreadsheetId = localStorage.getItem("annotation_spreadsheet_id")
      if (!spreadsheetId) {
        toast({
<<<<<<< HEAD
          title: "Configuration Required",
          description: "No spreadsheet configured. Please configure a spreadsheet first.",
=======
          title: "Configuration Error",
          description: "No spreadsheet configured",
>>>>>>> ce83c152
          variant: "destructive",
        })
        return
      }

      const response = await fetch(`/api/annotations?spreadsheetId=${spreadsheetId}`)
      if (!response.ok) throw new Error("Failed to fetch data")

      const { annotations } = await response.json()

      // Convert to CSV
      const headers = [
        "Row_ID",
        "Annotator_ID",
        "Claim_Text",
        "Source_Links",
        "Translation",
        "Start_Time",
        "End_Time",
        "Duration_Minutes",
        "Status",
        "Verified_By",
      ]
      const csvContent = [
        headers.join(","),
        ...annotations.map((a: any) =>
          [
            a.rowId,
            a.annotatorId,
            `"${a.claimText.replace(/"/g, '""')}"`,
            `"${a.sourceLinks.join("; ")}"`,
            `"${a.translation || ""}"`,
            a.startTime,
            a.endTime || "",
            a.durationMinutes || "",
            a.status,
            a.verifiedBy || "",
          ].join(","),
        ),
      ].join("\n")

      // Download file
      const blob = new Blob([csvContent], { type: "text/csv" })
      const url = URL.createObjectURL(blob)
      const a = document.createElement("a")
      a.href = url
      a.download = `annotations_export_${new Date().toISOString().split("T")[0]}.csv`
      document.body.appendChild(a)
      a.click()
      document.body.removeChild(a)
      URL.revokeObjectURL(url)

      toast({
        title: "Success",
        description: "Annotation data exported successfully",
      })
    } catch (error) {
<<<<<<< HEAD
      console.error("Error exporting data:", error)
      toast({
        title: "Export Failed",
        description: "Failed to export data. Please try again.",
=======
      // console.error("Error exporting data:", error)
      toast({
        title: "Export Error",
        description: "Failed to export data",
>>>>>>> ce83c152
        variant: "destructive",
      })
    }
  }

  return (
    <div className="container mx-auto p-6">
      {/* Header */}
      <div className="flex items-center justify-between mb-8">
        <div>
          <h1 className="text-3xl font-bold text-foreground">Admin Dashboard</h1>
          <p className="text-muted-foreground">Manage annotators and monitor progress</p>
        </div>
        <div className="flex items-center gap-4">
          <Button variant="outline" onClick={handleExportData}>
            <Download className="mr-2 h-4 w-4" />
            Export Data
          </Button>
          <LogoutButton />
          <Avatar>
            <AvatarImage src={user.picture || "/placeholder.svg"} alt={user.name} />
            <AvatarFallback>{user.name.charAt(0)}</AvatarFallback>
          </Avatar>
        </div>
      </div>

      {/* Stats Cards */}
      <div className="grid grid-cols-1 md:grid-cols-4 gap-6 mb-8">
        <Card>
          <CardHeader className="flex flex-row items-center justify-between space-y-0 pb-2">
            <CardTitle className="text-sm font-medium">Active Annotators</CardTitle>
            <Users className="h-4 w-4 text-muted-foreground" />
          </CardHeader>
          <CardContent>
            <div className="text-2xl font-bold">{isLoading ? "-" : stats.activeAnnotators}</div>
            <p className="text-xs text-muted-foreground">working today</p>
          </CardContent>
        </Card>

        <Card>
          <CardHeader className="flex flex-row items-center justify-between space-y-0 pb-2">
            <CardTitle className="text-sm font-medium">Total Annotations</CardTitle>
            <FileText className="h-4 w-4 text-muted-foreground" />
          </CardHeader>
          <CardContent>
            <div className="text-2xl font-bold">{isLoading ? "-" : stats.totalAnnotations}</div>
            <p className="text-xs text-muted-foreground">completed rows</p>
          </CardContent>
        </Card>

        <Card>
          <CardHeader className="flex flex-row items-center justify-between space-y-0 pb-2">
            <CardTitle className="text-sm font-medium">Pending Payments</CardTitle>
            <DollarSign className="h-4 w-4 text-muted-foreground" />
          </CardHeader>
          <CardContent>
            <div className="text-2xl font-bold">₦{isLoading ? "-" : stats.pendingPayments.toLocaleString()}</div>
            <p className="text-xs text-muted-foreground">total due</p>
          </CardContent>
        </Card>

        <Card>
          <CardHeader className="flex flex-row items-center justify-between space-y-0 pb-2">
            <CardTitle className="text-sm font-medium">Completion Rate</CardTitle>
            <Activity className="h-4 w-4 text-muted-foreground" />
          </CardHeader>
          <CardContent>
            <div className="text-2xl font-bold">{isLoading ? "-" : stats.completionRate}%</div>
            <p className="text-xs text-muted-foreground">of dataset</p>
          </CardContent>
        </Card>
      </div>

      {/* Main Content Tabs */}
      <Tabs defaultValue="monitoring" className="space-y-6">
        <TabsList className="grid w-full grid-cols-4">
          <TabsTrigger value="monitoring">
            <Activity className="mr-2 h-4 w-4" />
            Monitoring
          </TabsTrigger>
          <TabsTrigger value="annotators">
            <Users className="mr-2 h-4 w-4" />
            Annotators
          </TabsTrigger>
          <TabsTrigger value="payments">
            <DollarSign className="mr-2 h-4 w-4" />
            Payments
          </TabsTrigger>
          <TabsTrigger value="configuration">
            <Settings className="mr-2 h-4 w-4" />
            Configuration
          </TabsTrigger>
        </TabsList>

        <TabsContent value="monitoring">
          <AnnotationMonitoring onStatsUpdate={setStats} />
        </TabsContent>

        <TabsContent value="annotators">
          <AnnotatorManagement />
        </TabsContent>

        <TabsContent value="payments">
          <PaymentOverview />
        </TabsContent>

        <TabsContent value="configuration">
          <DataConfiguration />
        </TabsContent>
      </Tabs>
    </div>
  )
}<|MERGE_RESOLUTION|>--- conflicted
+++ resolved
@@ -85,13 +85,8 @@
       const spreadsheetId = localStorage.getItem("annotation_spreadsheet_id")
       if (!spreadsheetId) {
         toast({
-<<<<<<< HEAD
           title: "Configuration Required",
           description: "No spreadsheet configured. Please configure a spreadsheet first.",
-=======
-          title: "Configuration Error",
-          description: "No spreadsheet configured",
->>>>>>> ce83c152
           variant: "destructive",
         })
         return
@@ -149,17 +144,9 @@
         description: "Annotation data exported successfully",
       })
     } catch (error) {
-<<<<<<< HEAD
-      console.error("Error exporting data:", error)
       toast({
-        title: "Export Failed",
+//         title: "Export Failed",
         description: "Failed to export data. Please try again.",
-=======
-      // console.error("Error exporting data:", error)
-      toast({
-        title: "Export Error",
-        description: "Failed to export data",
->>>>>>> ce83c152
         variant: "destructive",
       })
     }
