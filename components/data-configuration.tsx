"use client"

import { useState, useEffect } from "react"
import { Card, CardContent, CardDescription, CardHeader, CardTitle } from "@/components/ui/card"
import { Button } from "@/components/ui/button"
import { Input } from "@/components/ui/input"
import { Label } from "@/components/ui/label"
import { Badge } from "@/components/ui/badge"
import { Table, TableBody, TableCell, TableHead, TableHeader, TableRow } from "@/components/ui/table"
import { FileText, Database, Plus, ExternalLink, Settings } from "lucide-react"
import { setSpreadsheetId, setCSVFileId, getSpreadsheetId, getCSVFileId } from "@/lib/data-store"
import { useToast } from "@/hooks/use-toast"

interface DriveFile {
  id: string
  name: string
  mimeType: string
  modifiedTime: string
}

export function DataConfiguration() {
  const [driveFiles, setDriveFiles] = useState<DriveFile[]>([])
  const [isLoading, setIsLoading] = useState(false)
  const [currentSpreadsheetId, setCurrentSpreadsheetIdState] = useState<string | null>(null)
  const [currentCSVFileId, setCurrentCSVFileIdState] = useState<string | null>(null)
  const [newSheetTitle, setNewSheetTitle] = useState("")
  const { toast } = useToast()

  useEffect(() => {
    setCurrentSpreadsheetIdState(getSpreadsheetId())
    setCurrentCSVFileIdState(getCSVFileId())
    loadDriveFiles()
  }, [])

  const findFactChecksCSV = async () => {
    try {
      const response = await fetch("/api/drive/factchecks-csv")
      if (!response.ok) throw new Error("Failed to find factchecks.csv")

      const { fileId } = await response.json()
      setCSVFileId(fileId)
      setCurrentCSVFileIdState(fileId)

      toast({
        title: "Success",
        description: "Found and selected factchecks.csv from FactCheckScraper-v4.1 folder",
        variant: "default",
      })
    } catch (error) {
      toast({
        title: "Error",
        description: "Could not find factchecks.csv in FactCheckScraper-v4.1 folder",
        variant: "destructive",
      })
    }
  }

  const loadDriveFiles = async () => {
    try {
      setIsLoading(true)
      const response = await fetch("/api/drive/files")
      
      if (!response.ok) {
        if (response.status === 403) {
          const errorData = await response.json()
          throw new Error(errorData.error || "Admin access required for drive configuration")
        }
        throw new Error("Failed to load Drive files")
      }

      const { files } = await response.json()
      setDriveFiles(files)
    } catch (error) {
<<<<<<< HEAD
      console.error("Error loading Drive files:", error)
      const errorMessage = error instanceof Error ? error.message : "Failed to load Drive files"
      toast({
        title: "Error",
        description: errorMessage,
=======
      // console.error("Error loading Drive files:", error)
      toast({
        title: "Error",
        description: "Failed to load Drive files",
>>>>>>> ce83c152
        variant: "destructive",
      })
    } finally {
      setIsLoading(false)
    }
  }

  const handleCreateAnnotationSheet = async () => {
    if (!newSheetTitle.trim()) {
      toast({
        title: "Validation Error",
        description: "Please enter a title for the annotation sheet",
        variant: "destructive",
      })
      return
    }

    try {
      const response = await fetch("/api/sheets/create", {
        method: "POST",
        headers: { "Content-Type": "application/json" },
        body: JSON.stringify({ title: newSheetTitle }),
      })

      if (!response.ok) throw new Error("Failed to create annotation sheet")

      const { spreadsheetId } = await response.json()
      setSpreadsheetId(spreadsheetId)
      setCurrentSpreadsheetIdState(spreadsheetId)
      setNewSheetTitle("")

      toast({
        title: "Success",
        description: "Annotation sheet created successfully!",
<<<<<<< HEAD
      })
    } catch (error) {
      console.error("Error creating annotation sheet:", error)
=======
        variant: "default",
      })
    } catch (error) {
      // console.error("Error creating annotation sheet:", error)
>>>>>>> ce83c152
      toast({
        title: "Error",
        description: "Failed to create annotation sheet",
        variant: "destructive",
      })
    }
  }

  const handleSelectCSVFile = (fileId: string) => {
    setCSVFileId(fileId)
    setCurrentCSVFileIdState(fileId)
    toast({
      title: "Success",
      description: "CSV file selected successfully!",
<<<<<<< HEAD
=======
      variant: "default",
>>>>>>> ce83c152
    })
  }

  const handleSelectSpreadsheet = (fileId: string) => {
    setSpreadsheetId(fileId)
    setCurrentSpreadsheetIdState(fileId)
    toast({
      title: "Success",
      description: "Spreadsheet selected successfully!",
<<<<<<< HEAD
=======
      variant: "default",
>>>>>>> ce83c152
    })
  }

  const formatDate = (dateString: string) => {
    return new Date(dateString).toLocaleDateString()
  }

  const getFileIcon = (mimeType: string) => {
    if (mimeType.includes("csv")) return <FileText className="h-4 w-4 text-orange-600" />
    if (mimeType.includes("spreadsheet")) return <Database className="h-4 w-4 text-blue-600" />
    return <FileText className="h-4 w-4 text-gray-600" />
  }

  const getFileTypeBadge = (mimeType: string) => {
    if (mimeType.includes("csv"))
      return (
        <Badge variant="default" className="bg-orange-100 text-orange-800">
          CSV
        </Badge>
      )
    if (mimeType.includes("spreadsheet"))
      return (
        <Badge variant="default" className="bg-blue-100 text-blue-800">
          Sheet
        </Badge>
      )
    return <Badge variant="outline">File</Badge>
  }

  return (
    <div className="space-y-6">
      {/* Current Configuration */}
      <div className="grid grid-cols-1 md:grid-cols-2 gap-6">
        <Card>
          <CardHeader>
            <CardTitle className="flex items-center gap-2">
              <FileText className="h-5 w-5" />
              Source CSV File
            </CardTitle>
            <CardDescription>The raw data file containing claims to annotate</CardDescription>
          </CardHeader>
          <CardContent>
            {currentCSVFileId ? (
              <div className="space-y-2">
                <Badge variant="default" className="bg-orange-100 text-orange-800">
                  Configured
                </Badge>
                <p className="text-sm text-muted-foreground">File ID: {currentCSVFileId}</p>
                <Button
                  variant="outline"
                  size="sm"
                  onClick={() => window.open(`https://drive.google.com/file/d/${currentCSVFileId}`, "_blank")}
                >
                  <ExternalLink className="mr-2 h-4 w-4" />
                  View in Drive
                </Button>
              </div>
            ) : (
              <div className="space-y-2">
                <Badge variant="secondary">Not Configured</Badge>
                <p className="text-sm text-muted-foreground">Select a CSV file from the list below</p>
              </div>
            )}
          </CardContent>
        </Card>

        <Card>
          <CardHeader>
            <CardTitle className="flex items-center gap-2">
              <Database className="h-5 w-5" />
              Annotation Sheet
            </CardTitle>
            <CardDescription>Google Sheet for logging annotations and payments</CardDescription>
          </CardHeader>
          <CardContent>
            {currentSpreadsheetId ? (
              <div className="space-y-2">
                <Badge variant="default" className="bg-blue-100 text-blue-800">
                  Configured
                </Badge>
                <p className="text-sm text-muted-foreground">Sheet ID: {currentSpreadsheetId}</p>
                <Button
                  variant="outline"
                  size="sm"
                  onClick={() =>
                    window.open(`https://docs.google.com/spreadsheets/d/${currentSpreadsheetId}`, "_blank")
                  }
                >
                  <ExternalLink className="mr-2 h-4 w-4" />
                  View in Sheets
                </Button>
              </div>
            ) : (
              <div className="space-y-2">
                <Badge variant="secondary">Not Configured</Badge>
                <p className="text-sm text-muted-foreground">Create a new sheet or select existing one</p>
              </div>
            )}
          </CardContent>
        </Card>
      </div>

      {/* Create New Annotation Sheet */}
      <Card>
        <CardHeader>
          <CardTitle>Create New Annotation Sheet</CardTitle>
          <CardDescription>Create a new Google Sheet with the proper schema for annotations</CardDescription>
        </CardHeader>
        <CardContent>
          <div className="flex gap-4">
            <div className="flex-1">
              <Label htmlFor="sheet-title">Sheet Title</Label>
              <Input
                id="sheet-title"
                placeholder="Fake News Annotations - 2024"
                value={newSheetTitle}
                onChange={e => setNewSheetTitle(e.target.value)}
              />
            </div>
            <div className="flex items-end">
              <Button onClick={handleCreateAnnotationSheet}>
                <Plus className="mr-2 h-4 w-4" />
                Create Sheet
              </Button>
            </div>
          </div>
        </CardContent>
      </Card>

      {/* Auto-Configuration for Required Files */}
      <Card>
        <CardHeader>
          <CardTitle className="flex items-center gap-2">
            <Settings className="h-5 w-5" />
            Quick Setup
          </CardTitle>
          <CardDescription>
            Automatically configure with required source data from FactCheckScraper-v4.1
          </CardDescription>
        </CardHeader>
        <CardContent>
          <div className="flex gap-4">
            <Button onClick={findFactChecksCSV} className="flex-1">
              <FileText className="mr-2 h-4 w-4" />
              Find factchecks.csv
            </Button>
          </div>
        </CardContent>
      </Card>

      {/* Available Files */}
      <Card>
        <CardHeader>
          <div className="flex items-center justify-between">
            <div>
              <CardTitle>Available Files</CardTitle>
              <CardDescription>CSV files and Google Sheets from your Drive</CardDescription>
            </div>
            <Button variant="outline" onClick={loadDriveFiles} disabled={isLoading}>
              <Settings className="mr-2 h-4 w-4" />
              Refresh
            </Button>
          </div>
        </CardHeader>
        <CardContent>
          {isLoading ? (
            <div className="text-center py-8 text-muted-foreground">Loading files...</div>
          ) : driveFiles.length === 0 ? (
            <div className="text-center py-8 text-muted-foreground">No files found</div>
          ) : (
            <Table>
              <TableHeader>
                <TableRow>
                  <TableHead>File</TableHead>
                  <TableHead>Type</TableHead>
                  <TableHead>Modified</TableHead>
                  <TableHead>Actions</TableHead>
                </TableRow>
              </TableHeader>
              <TableBody>
                {driveFiles.map(file => (
                  <TableRow key={file.id}>
                    <TableCell>
                      <div className="flex items-center gap-2">
                        {getFileIcon(file.mimeType)}
                        <span className="font-medium">{file.name}</span>
                      </div>
                    </TableCell>
                    <TableCell>{getFileTypeBadge(file.mimeType)}</TableCell>
                    <TableCell className="text-muted-foreground">{formatDate(file.modifiedTime)}</TableCell>
                    <TableCell>
                      <div className="flex gap-2">
                        {file.mimeType.includes("csv") && (
                          <Button
                            variant="outline"
                            size="sm"
                            onClick={() => handleSelectCSVFile(file.id)}
                            disabled={currentCSVFileId === file.id}
                          >
                            {currentCSVFileId === file.id ? "Selected" : "Use as Source"}
                          </Button>
                        )}
                        {file.mimeType.includes("spreadsheet") && (
                          <Button
                            variant="outline"
                            size="sm"
                            onClick={() => handleSelectSpreadsheet(file.id)}
                            disabled={currentSpreadsheetId === file.id}
                          >
                            {currentSpreadsheetId === file.id ? "Selected" : "Use for Annotations"}
                          </Button>
                        )}
                        <Button
                          variant="outline"
                          size="sm"
                          onClick={() => window.open(`https://drive.google.com/file/d/${file.id}`, "_blank")}
                        >
                          <ExternalLink className="h-4 w-4" />
                        </Button>
                      </div>
                    </TableCell>
                  </TableRow>
                ))}
              </TableBody>
            </Table>
          )}
        </CardContent>
      </Card>
    </div>
  )
}<|MERGE_RESOLUTION|>--- conflicted
+++ resolved
@@ -71,18 +71,10 @@
       const { files } = await response.json()
       setDriveFiles(files)
     } catch (error) {
-<<<<<<< HEAD
-      console.error("Error loading Drive files:", error)
-      const errorMessage = error instanceof Error ? error.message : "Failed to load Drive files"
-      toast({
-        title: "Error",
-        description: errorMessage,
-=======
       // console.error("Error loading Drive files:", error)
       toast({
-        title: "Error",
+//         title: "Error",
         description: "Failed to load Drive files",
->>>>>>> ce83c152
         variant: "destructive",
       })
     } finally {
@@ -117,16 +109,10 @@
       toast({
         title: "Success",
         description: "Annotation sheet created successfully!",
-<<<<<<< HEAD
-      })
-    } catch (error) {
-      console.error("Error creating annotation sheet:", error)
-=======
         variant: "default",
       })
     } catch (error) {
       // console.error("Error creating annotation sheet:", error)
->>>>>>> ce83c152
       toast({
         title: "Error",
         description: "Failed to create annotation sheet",
@@ -141,10 +127,6 @@
     toast({
       title: "Success",
       description: "CSV file selected successfully!",
-<<<<<<< HEAD
-=======
-      variant: "default",
->>>>>>> ce83c152
     })
   }
 
@@ -154,10 +136,6 @@
     toast({
       title: "Success",
       description: "Spreadsheet selected successfully!",
-<<<<<<< HEAD
-=======
-      variant: "default",
->>>>>>> ce83c152
     })
   }
 
